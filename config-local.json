--- conflicted
+++ resolved
@@ -1,14 +1,9 @@
 {
   "service_name": "authenticator",
   "service_password": "TODO_get_from_SK>",
-<<<<<<< HEAD
-  "primary_site_admin_tenant_base_url": "https://admin.develop.tapi.io",
-  "service_tenant_id": "admin",
-=======
   "primary_site_admin_tenant_base_url": "https://admin.develop.tapis.io",
   "service_tenant_id": "admin",
   "service_site_id": "tacc",
->>>>>>> b5d87b33
   "tenants": ["dev", "tacc"],
   "use_sk": true,
   "log_level": "DEBUG",
