from flask import request

from common import auth
from common import errors as common_errors
from tapy.dyna import DynaTapy

from service.ldap import check_username_password

# get the logger instance -
from common.logs import get_logger
logger = get_logger(__name__)



def authn_and_authz():
    """
    Entry point for checking authentication and authorization for all requests to the authenticator.
    :return:
    """
    authentication()
    authorization()


def authentication():
    """
    Entry point for checking authentication for all requests to the authenticator.
    :return:
    """
    # The authenticator uses different authentication methods for different endpoints. For example, the service
    # APIs such as clients and profiles use pure JWT authentication, while the OAuth endpoints use Basic Authentication
<<<<<<< HEAD
    # with OAuth client credentials
    logger.warning(f"URL RULE: {request.url_rule}")
    if '/v3/clients' in request.url_rule.rule \
        or '/v3/profiles' in request.url_rule.rule \
            or '/v3/oauth2' in request.url_rule.rule:
        # use the standard Tapis request token to
=======
    # with OAuth client credentials.
    logger.debug(f"URL RULE: {request.url_rule}")
    if not hasattr(request, 'url_rule') or not hasattr(request.url_rule, 'rule') or not request.url_rule.rule:
        raise common_errors.ResourceError("The endpoint and HTTP method combination "
                                          "are not available from this service.")

    # no credentials required on the login page
    if '/v3/oauth2/authorize' in request.url_rule.rule:
        return True

    # the profiles endpoints always use standard Tapis Token auth -
    if '/v3/oauth2/profiles' in request.url_rule.rule:
>>>>>>> 8fd68883
        auth.authentication()
        return True

    # the clients endpoints need to accept both standard Tapis Token auth and basic auth,
    if '/v3/oauth2/clients' in request.url_rule.rule:
        # first check for basic auth header:
        parts = get_basic_auth_parts()
        if parts:
            # do basic auth against the ldap
            check_username_password(parts['tenant_id'], parts['username'], parts['password'])
            return True
        else:
            # check for a Tapis token
            auth.authentication()
            return True

    if '/v3/oauth2/tokens' in request.url_rule.rule:
        # todo - any any custom logic for the tokens API
        pass


def get_basic_auth_parts():
    """
    Checks if the request contains the necessary headers for basic authentication, and if so, returns a dictionary
    containing the tenant_id, username, and password. Otherwise, returns None.
    NOTE: This method DOES NOT actually validate the password. That is the role of the caller.
    :return: (dict or None) - Either a python dictionary with the following keys:
        * tenant_id: The tenant_id to use to check this basic auth.
        * username: the "username" field of the Basic Auth header (decoded).
        * password: the "password" field of the Basic Auth header (decoded).
    """
    if 'X-Tapis-Tenant-Id' and 'Authorization' in request.headers:
        auth = request.authorization
        return {'tenant_id': request.headers.get('X-Tapis-Tenant-Id'),
                'username': auth.username,
                'password': auth.password}
    return None

def authorization():
    """
    Entry point for checking authorization for all requests to the authenticator.
    :return:
    """
    # todo - it is currently an open question where authorization data should live for authenticator requests.
    #
    return True<|MERGE_RESOLUTION|>--- conflicted
+++ resolved
@@ -28,14 +28,6 @@
     """
     # The authenticator uses different authentication methods for different endpoints. For example, the service
     # APIs such as clients and profiles use pure JWT authentication, while the OAuth endpoints use Basic Authentication
-<<<<<<< HEAD
-    # with OAuth client credentials
-    logger.warning(f"URL RULE: {request.url_rule}")
-    if '/v3/clients' in request.url_rule.rule \
-        or '/v3/profiles' in request.url_rule.rule \
-            or '/v3/oauth2' in request.url_rule.rule:
-        # use the standard Tapis request token to
-=======
     # with OAuth client credentials.
     logger.debug(f"URL RULE: {request.url_rule}")
     if not hasattr(request, 'url_rule') or not hasattr(request.url_rule, 'rule') or not request.url_rule.rule:
@@ -48,7 +40,6 @@
 
     # the profiles endpoints always use standard Tapis Token auth -
     if '/v3/oauth2/profiles' in request.url_rule.rule:
->>>>>>> 8fd68883
         auth.authentication()
         return True
 
