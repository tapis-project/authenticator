"""
Module to support OAuth2 extension identity providers. Here, a 3rd party OAuth2 provider server, such as
github, is being used as the IdP for the tenant. This module provides all required functionality for interacting
with the 3rd party OAuth server.

To implement a new OAuth2 provider, the following updates must be made:
1) Update the OAuth2ProviderExtension.__init__() to set the client id, key, identity redirect and token URL parameters.
2) Check the get_token_using_auth_code() to ensure the request parameters are the same as what the OAuth provider
is expecting and that the response type (e.g., json) is handled correctly.
3) Implement the get_user_from_token() method to determine the user's identity once an access token has been obtained.

Other changes:
1) Within models.py, update the get_custom_oa2_extension_type method to recognize the new extension type.


"""
import json
import jwt
from flask import session
import requests

from tapisservice import errors
from tapisservice.logs import get_logger
logger = get_logger(__name__)

from service import t
from service.models import tenant_configs_cache


class OAuth2ProviderExtension(object):
    """
    This class contains attributes and methods for working with a 3rd party OAuth2 provider.
    For each provider that is supported, some custom code is needed. See the module-level docstring.
    """
    def __init__(self, tenant_id, is_local_development=False):
        # the tenant id for this OAuth2 provider
        self.tenant_id = tenant_id
        # the custom tenant config for this tenant
        self.tenant_config = tenant_configs_cache.get_config(tenant_id=tenant_id)
        # the type of OAuth2 provider, such as github
        self.ext_type = tenant_configs_cache.get_custom_oa2_extension_type(tenant_id)
        # the actual custom_idp_configuration object, as a python dictionary
        self.custom_idp_config_dict = json.loads(self.tenant_config.custom_idp_configuration)
        # whether or not this authenticator is running in local development mode (i.e., on localhost)
        self.is_local_development = is_local_development
        # validate that this tenant should be using the OAuth2 extension module.
        if not self.ext_type:
            raise errors.ResourceError(f"Tenant {tenant_id} not configured for a custom OAuth2 extension.")
        tenant_base_url = t.tenant_cache.get_tenant_config(tenant_id).base_url
        if self.is_local_development:
            self.callback_url = f'http://localhost:5000/v3/oauth2/extensions/oa2/callback'
        else:
            self.callback_url = f'{tenant_base_url}/v3/oauth2/extensions/oa2/callback'
        # These attributes get computed later, as a result of the OAuth flow ----------
        self.authorization_code = None
        self.access_token = None
        self.username = None

        # Custom configs for each provider ---------------
        if self.ext_type == 'github':
            # github calls the client_key the "client_secret"
            self.client_id = self.custom_idp_config_dict.get('github').get('client_id')
            self.client_key = self.custom_idp_config_dict.get('github').get('client_secret')
            # initial redirect URL; used to start the oauth flow and log in the user
            self.identity_redirect_url = 'https://github.com/login/oauth/authorize'
            # URL to use to exchange the code for an qccess token
            self.oauth2_token_url = 'https://github.com/login/oauth/access_token'
        elif self.ext_type == 'cii':
            # we configure the CII redirect URL directly in the config because there are different CII environments.
            self.identity_redirect_url = self.custom_idp_config_dict.get('cii').get('login_url')
            if not self.identity_redirect_url:
                raise errors.ServiceConfigError(f"Missing required cii config, identity_redirect_url. "
                                                f"Config: {self.custom_idp_config_dict}")
            self.jwt_decode_key = self.custom_idp_config_dict.get('cii').get('jwt_decode_key')
            if not self.jwt_decode_key:
                raise errors.ServiceConfigError(f"Missing required cii config, jwt_decode_key. "
                                                f"Config: {self.custom_idp_config_dict}")
            self.check_jwt_signature = self.custom_idp_config_dict.get('check_jwt_signature')
            # note that CII does not implement standard OAuth2; they do not require a client id and key and they do not
            # create an authorization code to be exchanged for a token.
            self.client_id = 'not_used'
            self.client_key = 'not_used'
        elif self.ext_type == 'tacc_keycloak':
            # keycloak utilizes a client id and secret like github
            self.client_id = self.custom_idp_config_dict.get('tacc_keycloak').get('client_id')
            self.client_key = self.custom_idp_config_dict.get('tacc_keycloak').get('client_secret')
            # initial redirect URL; used to start the oauth flow and log in the user
            self.identity_redirect_url = 'https://identity.tacc.cloud/auth/realms/tapis/protocol/openid-connect/auth'
            # URL to use to exchange the code for an qccess token
            self.oauth2_token_url = 'https://identity.tacc.cloud/auth/realms/tapis/protocol/openid-connect/token'
        
        # NOTE: each provider type must implement this check
        # elif self.ext_type == 'google'
        #     ...
        else:
            logger.error(f"ERROR! OAuth2ProviderExtension constructor not implemented for OAuth2 provider "
                         f"extension {self.ext_type}.")
            raise errors.ServiceConfigError(f"Error processing callback URL: extension type {self.ext_type} not "
                                            f"supported.")

    def get_auth_code_from_callback(self, request):
        """
        This function processes the callback from the OAuth2 provider server; in particular, it gets the
        authorization code out of the request and checks the state parameter as well, if applicable.
        :param request: the request object made by the 3rd party OAuth2 provider server.
        :return:
        """
        # first, check for the state parameter and, if passed, compare it to the state in the session
        logger.debug(f"top of get_auth_code_from_callback; request.args: {request.args}; request: {request}")
        req_state = request.args.get('state')
        if req_state:
            state = session.get('state')
            if not state == req_state:
                logger.error(f"ERROR! state stored in the session ({state}) did not match the state passed in"
                             f"the callback ({req_state}")
                raise errors.ServiceConfigError("Error processing provider callback -- state mismatch.")
        req_code = request.args.get('code')
        if not req_code:
            logger.error(f"ERROR! did not receive an authorization code in the callback.")
            raise errors.ServiceConfigError("Error processing provider callback -- code missing.")
        self.authorization_code = req_code

    def get_token_using_auth_code(self):
        """
        Exchange the authorization code for an access token from the provider server.
        :return:
        """
        logger.debug("top of get_token_using_auth_code")
        # todo -- it is possible these body parameters will need to change for different oauth2 servers
        # note -- this function is not called by CII because it does non-standard OAuth.
        body = {
            "client_id": self.client_id,
            "client_secret": self.client_key,
            "code": self.authorization_code,
            "redirect_uri": self.callback_url
        }
        # keycloak requires the "grant_type" parameter
        if self.ext_type == 'tacc_keycloak':
            body["grant_type"] = "authorization_code"
        logger.debug(f"making POST to token url {self.oauth2_token_url}...; body: {body}")
        try:
            rsp = requests.post(self.oauth2_token_url, data=body, headers={'Accept': 'application/json'})
        except Exception as e:
            logger.error(f"Got exception from POST request to OAuth server attempting to exchange the"
                         f"authorization code for a token. Debug data:"
                         f"request body: {body}"
                         f"exception: {e}")
            raise errors.ServiceConfigError("Error requesting access token. Contact server administrator.")
        logger.debug(f"successfully made POST to token url {self.oauth2_token_url}; rsp: {rsp};"
                     f"rsp.content: {rsp.content}")
        # todo -- it is possible different provider servers will not pass JSON
        try:
            self.access_token = rsp.json().get('access_token')
        except Exception as e:
            logger.error(f"Got exception trying to process response from POST request to exchange the"
                         f"authorization code for a token. Debug data:"
                         f"request body: {body};"
                         f"response: {rsp}"
                         f"exception: {e}")
            raise errors.ServiceConfigError("Error parsing access token. Contact server administrator.")
        logger.debug(f"successfully got access_token: {self.access_token}")
        return self.access_token

    def get_token_from_callback(self, request):
        """
        For the cii tenant, get the token directly from the callback URL. This function is only called by
        the CII tenant; other tenants do standard OAuth and pass an authorization code which is exchanged
        for the token.
        :param request: The request made to the Tapis callback URL.
        :return:
        """
        if not self.ext_type == 'cii':
            msg = f'get_token_from_callback() called for a non-cii ext type; ext type: {self.ext_type}; ' \
                  f'This function should only be called by cii tenants. ' \
                  f'request: {request}.'
            logger.error(msg)
            raise errors.ResourceError(f"Program error; contact system administrators. "
                                       f"(Debug message: {msg})")
        # the CII OAuth server returns the access token in a URL query parameter, "token"
        self.access_token = request.args.get('token')
        if not self.access_token:
            msg = f"Did not get access token from CII callback. request args: {request.args}"
            raise errors.ResourceError()
        return self.access_token

    def get_user_from_token(self):
        """
        Determines the username for the user once an access token has been obtained.
        :return:
        """
        logger.debug("top of get_user_from_token")
        # todo -- each OAuth2 provider will have a different mechanism for determining the user's identity
        if self.ext_type == 'github' or self.ext_type == 'tacc_keycloak':
            if self.ext_type == 'github':
                user_info_url = 'https://api.github.com/user'
            if self.ext_type == 'tacc_keycloak':
                user_info_url = 'https://identity.tacc.cloud/auth/realms/tapis/protocol/openid-connect/userinfo'
            if self.ext_type == 'github':
                headers = {'Authorization': f'token {self.access_token}',
                        'Accept': 'application/vnd.github.v3+json'}
            if self.ext_type == 'tacc_keycloak':
                headers = {'Authorization': f'Bearer {self.access_token}',}
            try:
                rsp = requests.get(user_info_url, headers=headers)
            except Exception as e:
                logger.error(f"Got exception from request to look up user's identity with {self.ext_type}. Debug data:"
                             f"exception: {e}")
                raise errors.ServiceConfigError("Error determining user identity. Contact server administrator.")
            if not rsp.status_code == 200:
                logger.error("Did not get 200 from request to look up user's identity with {self.ext_type}. Debug data:"
                             f"status code: {rsp.status_code};"
                             f"rsp content: {rsp.content}")
                raise errors.ServiceConfigError("Error determining user identity. Contact server administrator.")
            if self.ext_type == 'github':
                username = rsp.json().get('login')
                if not username:
                    logger.error(f"username was none after processing the github response. Debug data:"
                                f"response: {rsp}")
                    raise errors.ServiceConfigError("Error determining user identity: username was empty. "
                                                    "Contact server administrator.")
                
                    self.username = f'{username}@github.com'
            elif self.ext_type == 'tacc_keycloak':
                logger.info(f"Response content from keycloak: {rsp.content}")
                try:
                    username = rsp.json().get('email')
                except Exception as e:
                    logger.error(f"Got error trying to parse the username from the TACC Keycloak instance; error: {e}")
                    raise errors.ServiceConfigError("Error determining user identity: could not parse identity response. "
                                                    "Contact server administrator.")                    
                if not username:
                    logger.error(f"Could not parse the username from the TACC Keycloak instance; username was empty")
                    raise errors.ServiceConfigError("Error determining user identity: username was empty. "
                                                    "Contact server administrator.")
                self.username = username
            logger.debug(f"Successfully determined user's identity: {self.username}")
            return self.username

        elif self.ext_type == 'cii':
            # the CII token is a JWT; we only need to decode it and get the username out of the payload.
            # todo -- we should verify the signature if that is working...
            logger.debug(f"CII jwt: {self.access_token}")
            try:
<<<<<<< HEAD
                claims = jwt.decode(self.access_token, 
                                    self.jwt_decode_key, 
                                    verify=self.check_jwt_signature, 
                                    algorithms=["RS256"])
=======
                claims = jwt.decode(self.access_token, self.jwt_decode_key, verify=self.check_jwt_signature, algorithms=["HS256"])
>>>>>>> 12f29c3b
            except Exception as e:
                msg = f"got exception trying to decode the CII jwt; exception: {e}"
                logger.error(msg)
                raise errors.ResourceError(f"Unable to decode third-party JWT. Contact system administrator."
                                           f"(Debug message:{msg})")
            self.username = claims.get('username')
            if not self.username:
                msg = f"Did not get a username from the CII jwt; full claims: {claims}"
                logger.error(msg)
                raise errors.ResourceError(f"Unable to determine username from third-party JWT. Contact system "
                                           f"administrator."
                                           f"(Debug message:{msg})")
            logger.debug(f"Successfully determined user's identity: {self.username}")
            return self.username
        # elif self.ext_type == 'google':
        #     ...
        else:
            logger.error(f"ERROR! OAuth2ProviderExtension.get_user_from_token not implemented for OAuth2 provider "
                         f"extension {self.ext_type}.")
            raise errors.ServiceConfigError(f"Error determining user identity: extension type {self.ext_type} not "
                                            f"supported.")<|MERGE_RESOLUTION|>--- conflicted
+++ resolved
@@ -241,14 +241,7 @@
             # todo -- we should verify the signature if that is working...
             logger.debug(f"CII jwt: {self.access_token}")
             try:
-<<<<<<< HEAD
-                claims = jwt.decode(self.access_token, 
-                                    self.jwt_decode_key, 
-                                    verify=self.check_jwt_signature, 
-                                    algorithms=["RS256"])
-=======
                 claims = jwt.decode(self.access_token, self.jwt_decode_key, verify=self.check_jwt_signature, algorithms=["HS256"])
->>>>>>> 12f29c3b
             except Exception as e:
                 msg = f"got exception trying to decode the CII jwt; exception: {e}"
                 logger.error(msg)
