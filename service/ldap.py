from ldap3 import Server, Connection
from ldap3.core.exceptions import LDAPBindError
import json

from service import get_tenant_config
from service.errors import InvalidPasswordError
from service.models import LdapOU, LdapUser

from common.config import conf
from common.errors import DAOError

# get the logger instance -
from common.logs import get_logger
logger = get_logger(__name__)


def get_ldap_connection(ldap_server, ldap_port, bind_dn, bind_password, use_ssl=True):
    """
    Get a connection to an LDAP server.
    :param ldap_server: The URI of the ldap server.
    :param ldap_port: The port of the ldap server.
    :param bind_dn: The DN to use to bind.
    :param bind_password: The password associated with the bind DN.
    :param use_ssl: Whether to use SSL when connecting to the LDAP server.
    :return:
    """
    server = Server(ldap_server, port=ldap_port, use_ssl=use_ssl)
    conn = Connection(server, bind_dn, bind_password, auto_bind=True)
    return conn


def get_tapis_ldap_server_info():
    """
    Returns dictionary of Tapis LDAP server connection information.
    :return: (dict)
    """
    return {
        "server": conf.dev_ldap_url,
        "port": conf.dev_ldap_port,
        "bind_dn": conf.dev_ldap_bind_dn,
        "bind_password": conf.dev_ldap_bind_credential,
        "base_dn": conf.dev_ldap_tenants_base_dn,
        "use_ssl": conf.dev_ldap_use_ssl
    }


tapis_ldap = get_tapis_ldap_server_info()


def get_tapis_ldap_connection():
    """
    Convenience wrapper function to get an ldap connection to the Tapis dev ldap server.
    :return:
    """
    try:
        return get_ldap_connection(ldap_server = tapis_ldap['server'],
                                   ldap_port = tapis_ldap['port'],
                                   bind_dn = tapis_ldap['bind_dn'],
                                   bind_password = tapis_ldap['bind_password'],
                                   use_ssl = tapis_ldap['use_ssl'])
    except LDAPBindError as e:
        logger.debug(f'Invalid Tapis bind credential: {e}')
        raise InvalidPasswordError("Invalid username/password combination.")
    except Exception as e:
        msg = f"Got exception trying to create connection object to Tapis LDAP. e: {e}"
        logger.error(msg)
        raise DAOError(msg)


def add_tapis_ou(ou):
    """
    Add an LDAP record representing an Organizational Unit (ou) to the Tapis LDAP.
    :param ou: (LdapOU) The OU object to add.
    :return:
    """
    conn = get_tapis_ldap_connection()
    try:
        result = conn.add(ou.dn, ou.object_class)
    except Exception as e:
        msg = f'got an error trying to add an ou. Exception: {e}; ou.dn: {ou.dn}; ou.object_class: {ou.object_class}'
        logger.error(msg)
    if not result:
        msg = f'Got False result trying to add OU to LDAP; error data: {conn.result}'
        logger.error(msg)
        raise DAOError("Unable to add OU to LDAP database; "
                       "Required fields could be missing or improperly formatted.")
    return True


def list_tapis_ous():
    """
    List the OUs associated with the Tapis LDAP server.
    :return:
    """
    conn = get_tapis_ldap_connection()
    try:
        # search for all cn's under the tapis tenants base_dn and pull back all attributes
        result = conn.search(conf.dev_ldap_tenants_base_dn, '(ou=*)', attributes=['*'])
    except Exception as e:
        msg = f'Got an exception trying to list Tapis OUs. Exception: {e}'
        logger.error(msg)
        raise DAOError(msg)
    if not result:
        msg = f'Got an error trying to list Tapis OUs. message: {conn.result}'
        logger.error(msg)
    # return the results -
    result = []
    for ent in conn.entries:
        result.append(ent.entry_attributes_as_dict)
    return result


def create_tapis_ldap_tenant_ou(tenant_id):
    """
    Create an OU in the Tapis LDAP for a tenant id.
    :param tenant_id:
    :return:
    """
    base_dn = tapis_ldap['base_dn']
    ou = LdapOU(dn=f'ou=tenants.{tenant_id},{base_dn}')
    return add_tapis_ou(ou)


def get_tenant_ldap_connection(tenant_id, bind_dn=None, bind_password=None):
    """
    Convenience wrapper function to get an ldap connection to the ldap server corresponding to the tenant_id.
    :param tenant_id: (str) The id of the tenant.
    :param bind_dn: (str) Optional dn to use to bind. Pass this to check validity of a username/password.
    :param bind_password (str) Optional password to use to bind. Pass this to check validity of a username/password.
    :return: 
    """
    tenant = get_tenant_config(tenant_id)
    # if we are passed specific bind credentials, use those:
    if not bind_dn is None:
        return get_ldap_connection(ldap_server=tenant['ldap_url'],
                                   ldap_port=tenant['ldap_port'],
                                   bind_dn=bind_dn,
                                   bind_password=bind_password,
                                   use_ssl=tenant['ldap_use_ssl'])
    # otherwise, return the connection associated with the tenant's bind credentials -
    return get_ldap_connection(ldap_server=tenant['ldap_url'],
                               ldap_port=tenant['ldap_port'],
                               bind_dn=tenant['ldap_bind_dn'],
                               bind_password=tenant['ldap_bind_credential'],
                               use_ssl=tenant['ldap_use_ssl'])


def list_tenant_users(tenant_id, limit=None, offset=0):
    """
    List users in a tenant
    :param tenant_id: (str) the tenant id to use.
    :param limit (int): The maximum number of users to return.
    :param offset (int): A position to start the paged search.
    :return:
    """
    logger.debug(f'top of list_tenant_users; tenant_id: {tenant_id}; limit: {limit}; offset: {offset}')
    tenant = get_tenant_config(tenant_id)
    if not limit:
        limit = conf.default_page_limit
    conn = get_tenant_ldap_connection(tenant_id)
    cookie = None
    # As per RFC2696, the page cookie for paging can only be used by the same connection; we take the following
    # approach:
    # if the offset is not 0, we first pull the first <offset> entries to get the cookie, then we get use the returned
    # cookie to get the actual page of results that we want.
    if offset > 0:
        # we only need really need the cookie so we just get the cn attribute
        result = conn.search(tenant['ldap_user_dn'], '(cn=*)', attributes=['cn'], paged_size=offset)
        if not result:
            # it is possible to get a "success" result when there are no users in the OU -
            if hasattr(conn.result, 'get') and conn.result.get('description') == 'success':
                return [], None
            msg = f'Error retrieving users; debug information: {conn.result}'
            logger.error(msg)
            raise DAOError(msg)
        cookie = conn.result['controls']['1.2.840.113556.1.4.319']['value']['cookie']
    result = conn.search(tenant['ldap_user_dn'], '(cn=*)', attributes=['*'], paged_size=limit, paged_cookie=cookie)
    if not result:
        # it is possible to get a "success" result when there are no users in the OU -
        if hasattr(conn.result, 'get') and conn.result.get('description') == 'success':
            return [], None
        msg = f'Error retrieving users; debug information: {conn.result}'
        logger.error(msg)
        raise DAOError(msg)
    result = []
    for ent in conn.entries:
        # create LdapUser objects for each entry:
        user = LdapUser.from_ldap3_entry(tenant_id, ent.entry_attributes_as_dict)
        result.append(user)
    return result, offset+len(result)


def get_tenant_user(tenant_id, username):
    """
    Get the profile of a specific user in a tenant.
    :param tenant_id:
    :param username:
    :return:
    """
    tenant = get_tenant_config(tenant_id)
    conn = get_tenant_ldap_connection(tenant_id)
    tenant_base_dn = tenant['ldap_user_dn']
    logger.debug(f'searching with params: {tenant_base_dn}; username: {username}')
    result = conn.search(f'{tenant_base_dn}', f'(cn={username})', attributes=['*'])
    if not result:
        # it is possible to get a "success" result when there are no users in the OU -
        if hasattr(conn.result, 'description') and conn.result.description == 'success':
            return [], None
        msg = f'Error retrieving user; debug information: {conn.result}'
        logger.error(msg)
        raise DAOError(msg)
    result = []
    logger.debug(f'conn.entries: {conn.entries}')
    user = LdapUser.from_ldap3_entry(tenant_id, conn.entries[0].entry_attributes_as_dict)
    return user


def get_dn(tenant_id, username):
    """
    Get the DN for a specific username within a tenant.
    :param tenant_id: 
    :param username: 
    :return: 
    """
    tenant = get_tenant_config(tenant_id)
    ldap_user_dn = tenant['ldap_user_dn']
    return f'cn={username},{ldap_user_dn}'



def check_username_password(tenant_id, username, password):
    """
    Check 
    :param tenant_id: 
    :param username: 
    :param password: 
    :return: 
    """
    bind_dn = get_dn(tenant_id, username)
    try:
        get_tenant_ldap_connection(tenant_id, bind_dn=bind_dn, bind_password=password)
    except LDAPBindError as e:
        logger.debug(f'got exception checking password: {e}')
        raise InvalidPasswordError("Invalid username/password combination.")


<<<<<<< HEAD
def add_user(tenant_id, username, password):
=======
def add_user(tenant_id, user):
>>>>>>> 8fd68883
    """
    Add an LDAP record representing a user in a specific tenant.
    :param tenant_id: (str) The tenant id of the tenant where the user should be added.
    :param user: (LdapUser) An LdapUser object containing the details of the user to add.
    :return: 
    """
    conn = get_tenant_ldap_connection(tenant_id)
    user.save(conn)


def add_test_user(tenant_id, username):
    """
    Add a testuser to the Tapis LDAP for tenant id, tenant_id. The username is required and from it, all inetorgperson
    attributes are derived.
    :param tenant_id: (str) the tenant id.
    :param username: (str) the username of the test account.
    :return:
    """
    # first, create an LdapUser object with the appropriate attributes.
    base_dn = tapis_ldap['base_dn']
    user = LdapUser(dn=f'cn={username},ou=tenants.{tenant_id},{base_dn}',
                    givenName=username,
                    sn=username,
                    mail=f'{username}@test.tapis.io',
                    userPassword=username)
    # now call the generic add user for the tenant id:
    add_user(tenant_id, user)


def populate_test_ldap(tenant_id='dev'):
    """
    Initialize the test LDAP with an OU and set of test accounts.
    :return:
    """
    # number of users to create -
    NUM_USERS = 10
    # first check if the OU already exists
    ous = list_tapis_ous()
    found = False
    for ou in ous:
        if ou['ou'][0] == f'tenants.{tenant_id}':
            found = True
            logger.debug(f"OU tenants.{tenant_id} already present.")
    if not found:
        logger.debug(f'adding OU tenants.{tenant_id}')
        create_tapis_ldap_tenant_ou(tenant_id)
    users, _ = list_tenant_users(tenant_id)
    usernames = [u.serialize['username'] for u in users]
    for i in range(1, NUM_USERS+1):
        username = f'testuser{i}'
        if username not in usernames:
            logger.debug(f"adding user {username}")
            add_test_user(tenant_id, username)
        else:
            logger.debug(f"user {username} already present.")

<|MERGE_RESOLUTION|>--- conflicted
+++ resolved
@@ -244,16 +244,12 @@
         raise InvalidPasswordError("Invalid username/password combination.")
 
 
-<<<<<<< HEAD
-def add_user(tenant_id, username, password):
-=======
 def add_user(tenant_id, user):
->>>>>>> 8fd68883
     """
     Add an LDAP record representing a user in a specific tenant.
     :param tenant_id: (str) The tenant id of the tenant where the user should be added.
     :param user: (LdapUser) An LdapUser object containing the details of the user to add.
-    :return: 
+    :return:
     """
     conn = get_tenant_ldap_connection(tenant_id)
     user.save(conn)
