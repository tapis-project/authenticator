openapi: "3.0.2"

info:
  title: "Authenticator"
  description: "REST API and web server providing authentication for a Tapis v3 instance."
  version: "1"
  termsOfService: "https://tapis-project.org"
  contact:
    name: "Authenticator"
    url: "https://tapis-project.org"
    email: "cicsupport@tacc.utexas.edu"
  license:
    name: "BSD 3"
    url: "https://github.com/tapis-project/authenticator"

servers:
- url: http://localhost:5000
  description: Local Development

paths:
  /v3/oauth2/clients:
    get:
      tags:
        - Clients
      operationId: list_clients
      parameters:
      - name: limit
        in: query
        description: limit the number of clients returned.
        schema:
          type: integer
      - name: offset
        in: query
        description: index (offset) to start list.
        schema:
          type: integer
      responses:
        '200':
          description: OK
          content:
            application/json:
              schema:
                allOf:
                  - $ref: '#/components/schemas/BasicResponse'
                properties:
                  result:
                    $ref: '#/components/schemas/arrayOfClients'
    post:
      tags:
        - Clients
      operationId: create_client
      requestBody:
        required: true
        content:
          application/json:
            schema:
              $ref: '#/components/schemas/NewClient'
      responses:
        '201':
          description: Created
          content:
            application/json:
              schema:
                allOf:
                  - $ref: '#/components/schemas/BasicResponse'
                properties:
                  result:
                    $ref: '#/components/schemas/Client'

  /v3/oauth2/clients/{client_id}:
    get:
      tags:
      - Clients
      summary: Get client details
      description: Get details of a specific client by its id.
      operationId: get_client
      parameters:
      - name: client_id
        in: path
        description: Unique ID of the client
        required: true
        schema:
          type: string
      responses:
        '200':
          description: OK
          content:
            application/json:
              schema:
                allOf:
                  - $ref: '#/components/schemas/BasicResponse'
                properties:
                  result:
                    $ref: '#/components/schemas/Client'
    delete:
      tags:
      - Clients
      summary: Delete a tenant
      description: Permenantly delete a client.
      operationId: delete_client
      parameters:
      - name: client_id
        in: path
        description: Unique ID of the client
        required: true
        schema:
          type: string

      responses:
        '200':
          description: OK
          content:
            application/json:
              schema:
                allOf:
                  - $ref: '#/components/schemas/BasicResponse'
                properties:
                  result:
                    type: string
                    nullable: true
                    enum: [null]


  /v3/oauth2/tokens:
<<<<<<< HEAD
    post:
      tags:
        - Tokens
      operationId: createToken
      requestBody:
        required: true
        content:
          application/json:
            schema:
              $ref: '#/components/schemas/NewToken'
      responses:
        '201':
          description: Created
=======
      post:
        tags:
          - Oauth2Tokens
        operationId: create_token
        requestBody:
          required: true
>>>>>>> 8fd68883
          content:
            application/json:
              schema:
                allOf:
                  - $ref: '#/components/schemas/BasicResponse'
                properties:
                  result:
                    $ref: '#/components/schemas/Token'

  /v3/oauth2/profiles:
    get:
      tags:
        - Profiles
      operationId: list_profiles
      parameters:
      - name: limit
        in: query
        description: limit the number of profiles returned.
        schema:
          type: integer
      - name: offset
        in: query
        description: index (offset) to start list.
        schema:
          type: integer
      responses:
        '200':
          description: OK
          content:
            application/json:
              schema:
                allOf:
                  - $ref: '#/components/schemas/BasicResponse'
                properties:
                  result:
                    $ref: '#/components/schemas/arrayOfProfiles'

  /v3/oauth2/profiles/{username}:
    get:
      tags:
        - Profiles
      operationId: get_profile
      parameters:
      - name: username
        in: path
        description: Username to retrieve.
        required: true
        schema:
          type: string
      responses:
        '200':
          description: OK
          content:
            application/json:
              schema:
                allOf:
                  - $ref: '#/components/schemas/BasicResponse'
                properties:
                  result:
                    $ref: '#/components/schemas/Profile'

components:
  schemas:
    BasicResponse:
      type: object
      properties:
        version:
          type: string
          description: Version of the API
        message:
          type: string
          description: Brief description of the response
        status:
          type: string
          description: Whether the request was a success or failure.
          enum: [success, failure]

    NewClient:
      type: object
      properties:
        client_id:
          type: string
          description: A unique identifier for the client. Must be unique for the tenant.
        client_key:
          type: string
          description: A secret key for authenticating the client.
        callback_url:
          type: string
          description: URL for application to receive OAuth callbacks for executing flows such as authorization_code.

    NewToken:
      type: object
      properties:
        client_id:
          type: string
          description: A unique identifier for the client. Must be unique for the tenant.
        client_secret:
          type: string
          description: A secret key for authenticating the client.
        username:
          type: string
          description: A valid username
        password:
          type: string
          description: A corresponding password for the username given.

    Client:
      type: object
      properties:
        client_id:
          type: string
          description: A unique identifier for the client. Must be unique for the tenant.
        client_key:
          type: string
          description: A secret key for authenticating the client.
        callback_url:
          type: string
          description: URL for application to receive OAuth callbacks for executing flows such as authorization_code.
        create_time:
          type: string
          description: The time the client was created.
        last_update_time:
          type: string
          description: The time the client was last updated.

    Token:
      type: object
      properties:
        token:
          type: string
          description: A jwt token.

    arrayOfClients:
      type: array
      items:
        $ref: '#/components/schemas/Client'

    Profile:
      type: object
      properties:
        username:
          type: string
          description: The username associated with the profile.
        email:
          type: string
          description: The email address associated with the profile.
        name:
          type: string
          description: The full name of the user.

    arrayOfProfiles:
      type: array
      items:
        $ref: '#/components/schemas/Profile'<|MERGE_RESOLUTION|>--- conflicted
+++ resolved
@@ -122,11 +122,10 @@
 
 
   /v3/oauth2/tokens:
-<<<<<<< HEAD
     post:
       tags:
         - Tokens
-      operationId: createToken
+      operationId: create_token
       requestBody:
         required: true
         content:
@@ -136,14 +135,6 @@
       responses:
         '201':
           description: Created
-=======
-      post:
-        tags:
-          - Oauth2Tokens
-        operationId: create_token
-        requestBody:
-          required: true
->>>>>>> 8fd68883
           content:
             application/json:
               schema:
