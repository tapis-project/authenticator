--- conflicted
+++ resolved
@@ -10,13 +10,9 @@
 import uuid
 
 from tapisservice.config import conf
-from tapisservice.errors import DAOError
+from tapisservice.errors import DAOError, ServiceConfigError
 from tapisservice.logs import get_logger
-<<<<<<< HEAD
-from tapisservice import errors
-=======
 from service import errors
->>>>>>> b5d87b33
 
 from service import MIGRATIONS_RUNNING
 
@@ -191,7 +187,7 @@
                 tries = 1
                 continue
             tries = 2
-        raise errors.ServiceConfigError(f"tenant id {tenant_id} not found in tenant configurations.")
+        raise ServiceConfigError(f"tenant id {tenant_id} not found in tenant configurations.")
 
     def get_custom_oa2_extension_type(self, tenant_id):
         """
