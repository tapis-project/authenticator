{% extends 'base.html' %}
{% block content %}
<body>

<<<<<<< HEAD
<h2> Tapis Authorization - Tenant {{ tenant_id }}</h2>
 <p> You are logged in as user {{ username }}. The client application {{ client_display_name }} is requesting a Tapis
     access token on your behalf.</p>
=======
 <div class="container">
    <h2> Tapis Authorization - Tenant {{ tenant_id }}</h2>


 <p> You are logged in as user {{ username }}. A client is requesting a Tapis access token on your behalf.</p>
>>>>>>> e5360a80
 <form action="" method="post">

     {% if error %}
   <div class="container">
      <p>Error: {{ error }}</p>
   </div>
     {% endif %}

     <div class="container">
        <label>
          <input type="checkbox" checked="checked" name="approve"> Approve
            <input type="hidden" name="client_id" value="{{ client_id }}">
            <input type="hidden" name="client_redirect_uri" value="{{ client_redirect_uri }}">
            <input type="hidden" name="client_display_name" value="{{ client_display_name }}">
            <input type="hidden" name="client_state" value="{{ client_state }}">
        </label>
        <button type="submit">Submit</button>
     </div>

</form>
</div>
{% endblock %}<|MERGE_RESOLUTION|>--- conflicted
+++ resolved
@@ -2,17 +2,11 @@
 {% block content %}
 <body>
 
-<<<<<<< HEAD
+<div class="container">
 <h2> Tapis Authorization - Tenant {{ tenant_id }}</h2>
  <p> You are logged in as user {{ username }}. The client application {{ client_display_name }} is requesting a Tapis
      access token on your behalf.</p>
-=======
- <div class="container">
-    <h2> Tapis Authorization - Tenant {{ tenant_id }}</h2>
 
-
- <p> You are logged in as user {{ username }}. A client is requesting a Tapis access token on your behalf.</p>
->>>>>>> e5360a80
  <form action="" method="post">
 
      {% if error %}
